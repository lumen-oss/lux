[package]
name = "rocks-lib"
version = "0.1.0"
edition = "2021"

# See more keys and their definitions at https://doc.rust-lang.org/cargo/reference/manifest.html

[dependencies]
directories = "5.0.1"
eyre = "0.6.11"
httpdate = "1.0.3"
itertools = "0.12.0"
mlua = { version = "0.9.4", features = ["luajit52", "serialize"] }
reqwest = "0.11.23"
serde = { version = "1.0.195", features = ["derive"] }
tokio = { version = "1.35.1", features = ["macros"] }
<<<<<<< HEAD
zip = "0.6.6"
=======
strum = "0.25"
strum_macros = "0.25"
>>>>>>> c759435b

[dev-dependencies]
httptest = "0.15.5"
serial_test = { version = "0.4.0" }
proptest = "1.4.0"
serde_json = "1.0.111"<|MERGE_RESOLUTION|>--- conflicted
+++ resolved
@@ -14,12 +14,9 @@
 reqwest = "0.11.23"
 serde = { version = "1.0.195", features = ["derive"] }
 tokio = { version = "1.35.1", features = ["macros"] }
-<<<<<<< HEAD
 zip = "0.6.6"
-=======
 strum = "0.25"
 strum_macros = "0.25"
->>>>>>> c759435b
 
 [dev-dependencies]
 httptest = "0.15.5"
