mod download;
mod platform;
mod rockspec;
mod unpack;

pub use download::*;
<<<<<<< HEAD
pub use rockspec::*;
pub use unpack::*;
=======
pub use platform::*;
pub use rockspec::*;
>>>>>>> c759435b
<|MERGE_RESOLUTION|>--- conflicted
+++ resolved
@@ -4,10 +4,6 @@
 mod unpack;
 
 pub use download::*;
-<<<<<<< HEAD
-pub use rockspec::*;
-pub use unpack::*;
-=======
 pub use platform::*;
 pub use rockspec::*;
->>>>>>> c759435b
+pub use unpack::*;